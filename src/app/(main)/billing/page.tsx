--- conflicted
+++ resolved
@@ -45,15 +45,11 @@
   if (statsLoading || tenantsLoading) {
     return (
       <div className="flex h-full items-center justify-center">
-<<<<<<< HEAD
-        <div className="h-8 w-8 animate-spin rounded-full border-4 border-primary border-t-transparent"></div>
-=======
         <motion.div 
           animate={{ rotate: 360 }}
           transition={{ duration: 1, repeat: Infinity, ease: "linear" }}
           className="h-8 w-8 rounded-full border-4 border-indigo-600 border-t-transparent"
         />
->>>>>>> 6f2b632e
       </div>
     );
   }
@@ -66,67 +62,6 @@
 
   return (
     <div className="container mx-auto px-4 py-8">
-<<<<<<< HEAD
-      <div className="mb-8">
-        <h1 className="text-3xl font-bold text-foreground">Billing Dashboard</h1>
-        <p className="mt-2 text-muted-foreground">Manage tenant payments and send reminders</p>
-      </div>
-
-      {/* Stats Cards */}
-      <div className="mb-8 grid gap-6 sm:grid-cols-2 lg:grid-cols-4">
-        <div className="rounded-lg bg-card p-6 shadow-lg transition-all hover:shadow-xl dark:bg-gray-800">
-          <div className="flex items-center">
-            <div className="rounded-full bg-primary/10 p-3">
-              <DollarSign className="h-6 w-6 text-primary" />
-            </div>
-            <div className="ml-4">
-              <p className="text-sm font-medium text-muted-foreground">Total Revenue</p>
-              <p className="text-2xl font-semibold text-card-foreground">
-                Rp {stats?.totalRevenue?.toLocaleString() ?? 0}
-              </p>
-            </div>
-          </div>
-        </div>
-
-        <div className="rounded-lg bg-card p-6 shadow-lg transition-all hover:shadow-xl dark:bg-gray-800">
-          <div className="flex items-center">
-            <div className="rounded-full bg-primary/10 p-3">
-              <CreditCard className="h-6 w-6 text-primary" />
-            </div>
-            <div className="ml-4">
-              <p className="text-sm font-medium text-muted-foreground">Pending Payments</p>
-              <p className="text-2xl font-semibold text-card-foreground">
-                {stats?.pendingPayments ?? 0}
-              </p>
-            </div>
-          </div>
-        </div>
-
-        <div className="rounded-lg bg-card p-6 shadow-lg transition-all hover:shadow-xl dark:bg-gray-800">
-          <div className="flex items-center">
-            <div className="rounded-full bg-primary/10 p-3">
-              <Clock className="h-6 w-6 text-primary" />
-            </div>
-            <div className="ml-4">
-              <p className="text-sm font-medium text-muted-foreground">Due This Week</p>
-              <p className="text-2xl font-semibold text-card-foreground">
-                {stats?.dueThisWeek ?? 0}
-              </p>
-            </div>
-          </div>
-        </div>
-
-        <div className="rounded-lg bg-card p-6 shadow-lg transition-all hover:shadow-xl dark:bg-gray-800">
-          <div className="flex items-center">
-            <div className="rounded-full bg-primary/10 p-3">
-              <AlertCircle className="h-6 w-6 text-primary" />
-            </div>
-            <div className="ml-4">
-              <p className="text-sm font-medium text-muted-foreground">Overdue</p>
-              <p className="text-2xl font-semibold text-card-foreground">
-                {stats?.overduePayments ?? 0}
-              </p>
-=======
       <motion.div 
         initial={{ opacity: 0, y: 20 }}
         animate={{ opacity: 1, y: 0 }}
@@ -179,7 +114,6 @@
                 <p className="text-sm font-medium text-gray-500">{stat.title}</p>
                 <p className="text-2xl font-semibold text-gray-900">{stat.value}</p>
               </div>
->>>>>>> 6f2b632e
             </div>
           </motion.div>
         ))}
@@ -197,25 +131,15 @@
             placeholder="Search tenant or room number..."
             value={searchQuery}
             onChange={e => setSearchQuery(e.target.value)}
-<<<<<<< HEAD
-            className="w-full rounded-lg border border-input bg-background pl-10 pr-4 py-2 text-foreground focus:border-primary focus:ring-primary"
-          />
-          <Search className="absolute left-3 top-2.5 h-5 w-5 text-muted-foreground" />
-=======
             className="w-full rounded-xl border border-gray-300 pl-12 pr-4 py-3 focus:border-indigo-500 focus:ring-indigo-500"
           />
           <Search className="absolute left-4 top-3.5 h-5 w-5 text-gray-400" />
->>>>>>> 6f2b632e
         </div>
         <div className="flex flex-wrap items-center gap-4">
           <select
             value={selectedPaymentType}
             onChange={e => setSelectedPaymentType(e.target.value as PaymentType)}
-<<<<<<< HEAD
-            className="rounded-lg border border-input bg-background px-4 py-2 text-foreground focus:border-primary focus:ring-primary"
-=======
             className="rounded-xl border border-gray-300 px-4 py-3 focus:border-indigo-500 focus:ring-indigo-500"
->>>>>>> 6f2b632e
           >
             {Object.values(PaymentType).map(type => (
               <option key={type} value={type}>
@@ -226,11 +150,7 @@
           <select
             value={timeRange}
             onChange={e => setTimeRange(e.target.value as 'week' | 'month' | 'year')}
-<<<<<<< HEAD
-            className="rounded-lg border border-input bg-background px-4 py-2 text-foreground focus:border-primary focus:ring-primary"
-=======
             className="rounded-xl border border-gray-300 px-4 py-3 focus:border-indigo-500 focus:ring-indigo-500"
->>>>>>> 6f2b632e
           >
             <option value="week">Last Week</option>
             <option value="month">Last Month</option>
@@ -238,38 +158,6 @@
           </select>
         </div>
       </motion.div>
-
-<<<<<<< HEAD
-      {/* Tenant Payment Cards */}
-      <div className="grid gap-6 md:grid-cols-2 xl:grid-cols-3">
-        {filteredTenants?.map(tenant => (
-          <div
-            key={tenant.id}
-            className="rounded-lg bg-card p-6 shadow-lg transition-all hover:shadow-xl dark:bg-gray-800"
-          >
-            <div className="mb-4 flex items-center justify-between">
-              <div>
-                <h3 className="text-lg font-semibold text-card-foreground">{tenant.name}</h3>
-                <p className="text-sm text-muted-foreground">Room {tenant.room?.number}</p>
-              </div>
-              <div className="flex space-x-2">
-                <button
-                  onClick={() => handleSendNotification(tenant.id, 'whatsapp')}
-                  className="rounded-full bg-primary/10 p-2 text-primary hover:bg-primary/20"
-                  title={`Send WhatsApp reminder for ${selectedPaymentType.toLowerCase()} payment`}
-                >
-                  <MessageCircle className="h-5 w-5" />
-                </button>
-                <button
-                  onClick={() => handleSendNotification(tenant.id, 'email')}
-                  className="rounded-full bg-primary/10 p-2 text-primary hover:bg-primary/20"
-                  title={`Send email reminder for ${selectedPaymentType.toLowerCase()} payment`}
-                >
-                  <Mail className="h-5 w-5" />
-                </button>
-              </div>
-            </div>
-=======
       {/* Tenant Cards */}
       <div className="space-y-4 w-full">
         <AnimatePresence>
@@ -322,7 +210,6 @@
                   </motion.button>
                 </div>
               </div>
->>>>>>> 6f2b632e
 
               <div className="mt-6">
                 <PaymentList tenantId={tenant.id} paymentType={selectedPaymentType} />
